"""Module for converting graph from/to other object."""
from collections import defaultdict
import numpy as np
import scipy as sp
import networkx as nx

from . import backend as F
from . import heterograph_index
from .heterograph import DGLHeteroGraph
from . import graph_index
from . import utils
from .base import NTYPE, ETYPE, NID, EID

__all__ = [
    'graph',
    'bipartite',
    'hetero_from_relations',
    'hetero_from_homo',
    'hetero_to_homo',
    'to_networkx',
]

def graph(data, ntype='_N', etype='_E', card=None, **kwargs):
    """Create a graph.

    The graph has only one type of nodes and edges.

    In the sparse matrix perspective, :func:`dgl.graph` creates a graph
    whose adjacency matrix must be square while :func:`dgl.bipartite`
    creates a graph that does not necessarily have square adjacency matrix.

    Examples
    --------
    Create from edges pairs:

    >>> g = dgl.graph([(0, 2), (0, 3), (1, 2)])

    Creat from pair of vertex IDs lists

    >>> u = [0, 0, 1]
    >>> v = [2, 3, 2]
    >>> g = dgl.graph((u, v))

    The IDs can also be stored in framework-specific tensors

    >>> import torch
    >>> u = torch.tensor([0, 0, 1])
    >>> v = torch.tensor([2, 3, 2])
    >>> g = dgl.graph((u, v))

    Create from scipy sparse matrix

    >>> from scipy.sparse import coo_matrix
    >>> spmat = coo_matrix(([1,1,1], ([0, 0, 1], [2, 3, 2])), shape=(4, 4))
    >>> g = dgl.graph(spmat)

    Create from networkx graph

    >>> import networkx as nx
    >>> nxg = nx.path_graph(3)
    >>> g = dgl.graph(nxg)

    Specify node and edge type names

    >>> g = dgl.graph(..., 'user', 'follows')
    >>> g.ntypes
    ['user']
    >>> g.etypes
    ['follows']
    >>> g.canonical_etypes
    [('user', 'follows', 'user')]

    Parameters
    ----------
    data : graph data
        Data to initialize graph structure. Supported data formats are
        (1) list of edge pairs (e.g. [(0, 2), (3, 1), ...])
        (2) pair of vertex IDs representing end nodes (e.g. ([0, 3, ...],  [2, 1, ...]))
        (3) scipy sparse matrix
        (4) networkx graph
    ntype : str, optional
        Node type name. (Default: _N)
    etype : str, optional
        Edge type name. (Default: _E)
    card : int, optional
        Cardinality (number of nodes in the graph). If None, infer from input data.
        (Default: None)
    kwargs : key-word arguments, optional
        Other key word arguments.

    Returns
    -------
    DGLHeteroGraph
    """
    if card is not None:
        urange, vrange = card, card
    else:
        urange, vrange = None, None
    if isinstance(data, tuple):
        u, v = data
        return create_from_edges(u, v, ntype, etype, ntype, urange, vrange)
    elif isinstance(data, list):
        return create_from_edge_list(data, ntype, etype, ntype, urange, vrange)
    elif isinstance(data, sp.sparse.spmatrix):
        return create_from_scipy(data, ntype, etype, ntype)
    elif isinstance(data, nx.Graph):
        return create_from_networkx(data, ntype, etype, **kwargs)
    else:
        raise DGLError('Unsupported graph data type:', type(data))

def bipartite(data, utype='_U', etype='_E', vtype='_V', card=None, **kwargs):
    """Create a bipartite graph.

    The result graph is directed and edges must be from ``utype`` nodes
    to ``vtype`` nodes. Nodes of each type have their own ID counts.

    In the sparse matrix perspective, :func:`dgl.graph` creates a graph
    whose adjacency matrix must be square while :func:`dgl.bipartite`
    creates a graph that does not necessarily have square adjacency matrix.

    Examples
    --------
    Create from edges pairs:

    >>> g = dgl.bipartite([(0, 2), (0, 3), (1, 2)], 'user', 'plays', 'game')
    >>> g.ntypes
    ['user', 'game']
    >>> g.etypes
    ['plays']
    >>> g.canonical_etypes
    [('user', 'plays', 'game')]
    >>> g.number_of_nodes('user')
    2
    >>> g.number_of_nodes('game')
    4
    >>> g.number_of_edges('plays')  # 'plays' could be omitted here
    3

    Creat from pair of vertex IDs lists

    >>> u = [0, 0, 1]
    >>> v = [2, 3, 2]
    >>> g = dgl.bipartite((u, v))

    The IDs can also be stored in framework-specific tensors

    >>> import torch
    >>> u = torch.tensor([0, 0, 1])
    >>> v = torch.tensor([2, 3, 2])
    >>> g = dgl.bipartite((u, v))

    Create from scipy sparse matrix. Since scipy sparse matrix has explicit
    shape, the cardinality of the result graph is derived from that.

    >>> from scipy.sparse import coo_matrix
    >>> spmat = coo_matrix(([1,1,1], ([0, 0, 1], [2, 3, 2])), shape=(4, 4))
    >>> g = dgl.bipartite(spmat, 'user', 'plays', 'game')
    >>> g.number_of_nodes('user')
    4
    >>> g.number_of_nodes('game')
    4

    Create from networkx graph. The given graph must follow the bipartite
    graph convention in networkx. Each node has a ``bipartite`` attribute
    with values 0 or 1. The result graph has two types of nodes and only
    edges from ``bipartite=0`` to ``bipartite=1`` will be included.

    >>> import networkx as nx
    >>> nxg = nx.complete_bipartite_graph(3, 4)
    >>> g = dgl.graph(nxg, 'user', 'plays', 'game')
    >>> g.number_of_nodes('user')
    3
    >>> g.number_of_nodes('game')
    4
    >>> g.edges()
    (tensor([0, 0, 0, 0, 1, 1, 1, 1, 2, 2, 2, 2]), tensor([0, 1, 2, 3, 0, 1, 2, 3, 0, 1, 2, 3]))

    Parameters
    ----------
    data : graph data
        Data to initialize graph structure. Supported data formats are
        (1) list of edge pairs (e.g. [(0, 2), (3, 1), ...])
        (2) pair of vertex IDs representing end nodes (e.g. ([0, 3, ...],  [2, 1, ...]))
        (3) scipy sparse matrix
        (4) networkx graph
    utype : str, optional
        Source node type name. (Default: _U)
    etype : str, optional
        Edge type name. (Default: _E)
    vtype : str, optional
        Destination node type name. (Default: _V)
    card : pair of int, optional
        Cardinality (number of nodes in the source and destination group). If None,
        infer from input data.  (Default: None)
    kwargs : key-word arguments, optional
        Other key word arguments.

    Returns
    -------
    DGLHeteroGraph
    """
    if utype == vtype:
        raise DGLError('utype should not be equal to vtype. Use ``dgl.graph`` instead.')
    if card is not None:
        urange, vrange = card
    else:
        urange, vrange = None, None
    if isinstance(data, tuple):
        u, v = data
        return create_from_edges(u, v, utype, etype, vtype, urange, vrange)
    elif isinstance(data, list):
        return create_from_edge_list(data, utype, etype, vtype, urange, vrange)
    elif isinstance(data, sp.sparse.spmatrix):
        return create_from_scipy(data, utype, etype, vtype)
    elif isinstance(data, nx.Graph):
        return create_from_networkx_bipartite(data, utype, etype, vtype, **kwargs)
    else:
        raise DGLError('Unsupported graph data type:', type(data))

def hetero_from_relations(rel_graphs):
    """Create a heterograph from per-relation graphs.

    TODO(minjie): this API can be generalized as a union operation of
    the input graphs

    TODO(minjie): handle node/edge data

    Parameters
    ----------
    rel_graphs : list of DGLHeteroGraph
        Graph for each relation.

    Returns
    -------
    DGLHeteroGraph
        A heterograph.
    """
    # infer meta graph
    ntype_dict = {}  # ntype -> ntid
    meta_edges = []
    ntypes = []
    etypes = []
    for rgrh in rel_graphs:
        assert len(rgrh.etypes) == 1
        stype, etype, dtype = rgrh.canonical_etypes[0]
        if not stype in ntype_dict:
            ntype_dict[stype] = len(ntypes)
            ntypes.append(stype)
        stid = ntype_dict[stype]
        if not dtype in ntype_dict:
            ntype_dict[dtype] = len(ntypes)
            ntypes.append(dtype)
        dtid = ntype_dict[dtype]
        meta_edges.append((stid, dtid))
        etypes.append(etype)
    metagraph = graph_index.from_edge_list(meta_edges, True, True)
    # create graph index
    hgidx = heterograph_index.create_heterograph_from_relations(
        metagraph, [rgrh._graph for rgrh in rel_graphs])
    return DGLHeteroGraph(hgidx, ntypes, etypes)

def hetero_from_homo(G, ntypes, etypes, ntype_field='type', etype_field='type'):
    """Create a heterograph from a homogenous graph.

    Node and edge types are stored as features. Each feature must be an integer
    representing the type id, which can be used to retrieve the type names stored
    in the given ``ntypes`` and ``etypes`` arguments.

    Examples
    --------
    TBD

    Parameters
    ----------
    G : DGLHeteroGraph
        Input homogenous graph.
    ntypes : list of str
        The node type names.
    etypes : list of str
        The edge type names.
    ntype_field : str, optional
        The feature field used to store node type. (Default: 'type')
    etype_field : str, optional
        The feature field used to store edge type. (Default: 'type')

    Returns
    -------
    DGLHeteroGraph
        A heterograph.
        The parent node and edge ID are stored in the column dgl.NID and dgl.EID
        respectively for all node/edge types.

    Notes
    -----
    The returned node and edge types may not necessarily be in the same order as
    ``ntypes`` and ``etypes``.  And edge types may be duplicated if the source
    and destination types differ.

    The node IDs of a single type in the returned heterogeneous graph is ordered
    the same as the nodes with the same ``ntype_field`` feature.  Edge IDs of
    a single type is similar.
    """
    ntype_ids = F.asnumpy(G.ndata[ntype_field])
    etype_ids = F.asnumpy(G.edata[etype_field])

    num_ntypes = np.max(ntype_ids) + 1
    num_etypes = np.max(etype_ids) + 1

    def _group_by(ids, val_range):
        return [np.where(ids == v)[0] for v in range(val_range)]

    node_groups = _group_by(ntype_ids, num_ntypes)
    edge_groups = _group_by(etype_ids, num_etypes)

    src, dst = G.all_edges(order='eid')
    src = F.asnumpy(src)
    dst = F.asnumpy(dst)

    # relabel nodes and edges
    def _make_invmap(ids, invmap):
        invmap[ids] = np.arange(len(ids))

    node_invmap = np.zeros((G.number_of_nodes(),), dtype=src.dtype) - 1
    edge_invmap = np.zeros((G.number_of_edges(),), dtype=src.dtype) - 1
    for grp in node_groups:
        _make_invmap(grp, node_invmap)
    for grp in edge_groups:
        _make_invmap(grp, edge_invmap)

    # infer metagraph
    canonical_etids = []
    for etid in range(num_etypes):
        egrp = edge_groups[etid]
        if len(egrp) == 0:
            raise DGLError('Edge type id "%d" does not have any edge.' % etid)
        one_edge = egrp[0]
        stid = ntype_ids[src[one_edge]]
        dtid = ntype_ids[dst[one_edge]]
        canonical_etids.append((stid, etid, dtid))

    # construct relation graphs
    rel_graphs = []
    for stid, etid, dtid in canonical_etids:
        print(stid, etid, dtid)
        egrp = edge_groups[etid]
        rel_graph_src = node_invmap[src[egrp]]
        rel_graph_dst = node_invmap[dst[egrp]]
        if stid == dtid:
            rel_graph = graph((rel_graph_src, rel_graph_dst), ntypes[stid], etypes[etid],
                              card=len(node_groups[stid]))
        else:
            rel_graph = bipartite((rel_graph_src, rel_graph_dst),
<<<<<<< HEAD
                                  ntypes[stid], etypes[etid], ntypes[dtid])
        print(rel_graph.number_of_nodes(ntypes[stid]))
=======
                                  ntypes[stid], etypes[etid], ntypes[dtid],
                                  card=(len(node_groups[stid]), len(node_groups[dtid])))
>>>>>>> 26d190dd
        rel_graphs.append(rel_graph)

    hg = hetero_from_relations(rel_graphs)

    for ntid, ntype in enumerate(hg.ntypes):
        hg.nodes[ntype].data[NID] = F.tensor(node_groups[ntid])
    for etid, etype in enumerate(hg.canonical_etypes):
        hg.edges[etype].data[EID] = F.tensor(edge_groups[etid])

    return hg

def hetero_to_homo(hgraph):
    """Convert a heterograph to a homogeneous graph.

    Node and edge types are stored as features in the returned graph. Each feature
    is an integer representing the type id,  which can be used to retrieve the type
    names stored in ``hgraph.ntypes`` and ``hgraph.etypes`` arguments.

    Examples
    --------
    TBD

    Parameters
    ----------
    hgraph : DGLHeteroGraph
        Input heterogenous graph.

    Returns
    -------
    DGLHeteroGraph
        A homogenous graph.
        The parent node and edge type/ID are stored in columns dgl.NTYPE/dgl.NID and
        dgl.ETYPE/dgl.EID respectively.
    """
    num_nodes_per_ntype = [hgraph.number_of_nodes(ntype) for ntype in hgraph.ntypes]
    offset_per_ntype = np.insert(np.cumsum(num_nodes_per_ntype), 0, 0)
    srcs = []
    dsts = []
    etype_ids = []
    eids = []
    ntype_ids = []
    nids = []

    for ntype_id, ntype in enumerate(hgraph.ntypes):
        num_nodes = hgraph.number_of_nodes(ntype)
        ntype_ids.append(F.full_1d(num_nodes, ntype_id, F.int64, F.cpu()))
        nids.append(F.arange(0, num_nodes))

    for etype_id, etype in enumerate(hgraph.canonical_etypes):
        srctype, _, dsttype = etype
        src, dst = hgraph.all_edges(etype, order='eid')
        num_edges = len(src)
        srcs.append(src + offset_per_ntype[hgraph.get_ntype_id(srctype)])
        dsts.append(dst + offset_per_ntype[hgraph.get_ntype_id(dsttype)])
        etype_ids.append(F.full_1d(num_edges, etype_id, F.int64, F.cpu()))
        eids.append(F.arange(0, num_edges))

    g = graph((F.cat(srcs, 0), F.cat(dsts, 0)))
    g.ndata[NTYPE] = F.cat(ntype_ids, 0)
    g.ndata[NID] = F.cat(nids, 0)
    g.edata[ETYPE] = F.cat(etype_ids, 0)
    g.edata[EID] = F.cat(eids, 0)

    return g

############################################################
# Internal APIs
############################################################

def create_from_edges(u, v, utype, etype, vtype, urange=None, vrange=None):
    """Internal function to create a graph from incident nodes with types.

    utype could be equal to vtype

    Parameters
    ----------
    u : iterable of int
        List of source node IDs.
    v : iterable of int
        List of destination node IDs.
    utype : str
        Source node type name.
    etype : str
        Edge type name.
    vtype : str
        Destination node type name.
    urange : int, optional
        The source node ID range. If None, the value is the maximum
        of the source node IDs in the edge list plus 1. (Default: None)
    vrange : int, optional
        The destination node ID range. If None, the value is the
        maximum of the destination node IDs in the edge list plus 1. (Default: None)

    Returns
    ------
    DGLHeteroGraph
    """
    u = utils.toindex(u)
    v = utils.toindex(v)
    urange = urange or (int(F.asnumpy(F.max(u.tousertensor(), dim=0))) + 1)
    vrange = vrange or (int(F.asnumpy(F.max(v.tousertensor(), dim=0))) + 1)
    if utype == vtype:
        urange = vrange = max(urange, vrange)
        num_ntypes = 1
    else:
        num_ntypes = 2
    hgidx = heterograph_index.create_unitgraph_from_coo(num_ntypes, urange, vrange, u, v)
    if utype == vtype:
        return DGLHeteroGraph(hgidx, [utype], [etype])
    else:
        return DGLHeteroGraph(hgidx, [utype, vtype], [etype])

def create_from_edge_list(elist, utype, etype, vtype, urange=None, vrange=None):
    """Internal function to create a graph from a list of edge tuples with types.

    utype could be equal to vtype

    Examples
    --------
    TBD

    Parameters
    ----------
    elist : iterable of int pairs
        List of (src, dst) node ID pairs.
    utype : str
        Source node type name.
    etype : str
        Edge type name.
    vtype : str
        Destination node type name.
    urange : int, optional
        The source node ID range. If None, the value is the maximum
        of the source node IDs in the edge list plus 1. (Default: None)
    vrange : int, optional
        The destination node ID range. If None, the value is the
        maximum of the destination node IDs in the edge list plus 1. (Default: None)

    Returns
    -------
    DGLHeteroGraph
    """
    if len(elist) == 0:
        u, v = [], []
    else:
        u, v = zip(*elist)
        u = list(u)
        v = list(v)
    return create_from_edges(u, v, utype, etype, vtype, urange, vrange)

def create_from_scipy(spmat, utype, etype, vtype, with_edge_id=False):
    """Internal function to create a graph from a scipy sparse matrix with types.

    Parameters
    ----------
    spmat : scipy.sparse.spmatrix
        The adjacency matrix whose rows represent sources and columns
        represent destinations.
    utype : str
        Source node type name.
    etype : str
        Edge type name.
    vtype : str
        Destination node type name.
    with_edge_id : bool
        If True, the entries in the sparse matrix are treated as edge IDs.
        Otherwise, the entries are ignored and edges will be added in
        (source, destination) order.

    Returns
    -------
    DGLHeteroGraph
    """
    num_src, num_dst = spmat.shape
    num_ntypes = 1 if utype == vtype else 2
    if spmat.getformat() == 'coo':
        row = utils.toindex(spmat.row)
        col = utils.toindex(spmat.col)
        hgidx = heterograph_index.create_unitgraph_from_coo(
            num_ntypes, num_src, num_dst, row, col)
    else:
        spmat = spmat.tocsr()
        indptr = utils.toindex(spmat.indptr)
        indices = utils.toindex(spmat.indices)
        # TODO(minjie): with_edge_id is only reasonable for csr matrix. How to fix?
        data = utils.toindex(spmat.data if with_edge_id else list(range(len(indices))))
        hgidx = heterograph_index.create_unitgraph_from_csr(
            num_ntypes, num_src, num_dst, indptr, indices, data)
    if num_ntypes == 1:
        return DGLHeteroGraph(hgidx, [utype], [etype])
    else:
        return DGLHeteroGraph(hgidx, [utype, vtype], [etype])

def create_from_networkx(nx_graph,
                         ntype, etype,
                         edge_id_attr_name='id',
                         node_attrs=None,
                         edge_attrs=None):
    """Create graph that has only one set of nodes and edges.
    """
    if not nx_graph.is_directed():
        nx_graph = nx_graph.to_directed()

    # Relabel nodes using consecutive integers
    nx_graph = nx.convert_node_labels_to_integers(nx_graph, ordering='sorted')

    # nx_graph.edges(data=True) returns src, dst, attr_dict
    if nx_graph.number_of_edges() > 0:
        has_edge_id = edge_id_attr_name in next(iter(nx_graph.edges(data=True)))[-1]
    else:
        has_edge_id = False

    if has_edge_id:
        num_edges = nx_graph.number_of_edges()
        src = np.zeros((num_edges,), dtype=np.int64)
        dst = np.zeros((num_edges,), dtype=np.int64)
        for u, v, attr in nx_graph.edges(data=True):
            eid = attr[edge_id_attr_name]
            src[eid] = u
            dst[eid] = v
    else:
        src = []
        dst = []
        for e in nx_graph.edges:
            src.append(e[0])
            dst.append(e[1])
    src = utils.toindex(src)
    dst = utils.toindex(dst)
    num_nodes = nx_graph.number_of_nodes()
    g = create_from_edges(src, dst, ntype, etype, ntype, num_nodes, num_nodes)

    # handle features
    # copy attributes
    def _batcher(lst):
        if F.is_tensor(lst[0]):
            return F.cat([F.unsqueeze(x, 0) for x in lst], dim=0)
        else:
            return F.tensor(lst)
    if node_attrs is not None:
        # mapping from feature name to a list of tensors to be concatenated
        attr_dict = defaultdict(list)
        for nid in range(g.number_of_nodes()):
            for attr in node_attrs:
                attr_dict[attr].append(nx_graph.nodes[nid][attr])
        for attr in node_attrs:
            g.ndata[attr] = _batcher(attr_dict[attr])

    if edge_attrs is not None:
        # mapping from feature name to a list of tensors to be concatenated
        attr_dict = defaultdict(lambda: [None] * g.number_of_edges())
        # each defaultdict value is initialized to be a list of None
        # None here serves as placeholder to be replaced by feature with
        # corresponding edge id
        if has_edge_id:
            num_edges = g.number_of_edges()
            for _, _, attrs in nx_graph.edges(data=True):
                if attrs[edge_id_attr_name] >= num_edges:
                    raise DGLError('Expect the pre-specified edge ids to be'
                                   ' smaller than the number of edges --'
                                   ' {}, got {}.'.format(num_edges, attrs['id']))
                for key in edge_attrs:
                    attr_dict[key][attrs['id']] = attrs[key]
        else:
            # XXX: assuming networkx iteration order is deterministic
            #      so the order is the same as graph_index.from_networkx
            for eid, (_, _, attrs) in enumerate(nx_graph.edges(data=True)):
                for key in edge_attrs:
                    attr_dict[key][eid] = attrs[key]
        for attr in edge_attrs:
            for val in attr_dict[attr]:
                if val is None:
                    raise DGLError('Not all edges have attribute {}.'.format(attr))
            g.edata[attr] = _batcher(attr_dict[attr])

    return g

def create_from_networkx_bipartite(nx_graph,
                                   utype, etype, vtype,
                                   edge_id_attr_name='id',
                                   node_attrs=None,
                                   edge_attrs=None):
    """Create graph that has only one set of nodes and edges.

    The input graph must follow the bipartite graph convention of networkx.
    Each node has an attribute ``bipartite`` with values 0 and 1 indicating which
    set it belongs to.

    Only edges from node set 0 to node set 1 are added to the returned graph.
    """
    if not nx_graph.is_directed():
        nx_graph = nx_graph.to_directed()

    top_nodes = {n for n, d in nx_graph.nodes(data=True) if d['bipartite'] == 0}
    bottom_nodes = set(nx_graph) - top_nodes
    top_nodes = sorted(top_nodes)
    bottom_nodes = sorted(bottom_nodes)
    top_map = {n : i for i, n in enumerate(top_nodes)}
    bottom_map = {n : i for i, n in enumerate(bottom_nodes)}

    if nx_graph.number_of_edges() > 0:
        has_edge_id = edge_id_attr_name in next(iter(nx_graph.edges(data=True)))[-1]
    else:
        has_edge_id = False

    if has_edge_id:
        num_edges = nx_graph.number_of_edges()
        src = np.zeros((num_edges,), dtype=np.int64)
        dst = np.zeros((num_edges,), dtype=np.int64)
        for u, v, attr in nx_graph.edges(data=True):
            eid = attr[edge_id_attr_name]
            src[eid] = top_map[u]
            dst[eid] = bottom_map[v]
    else:
        src = []
        dst = []
        for e in nx_graph.edges:
            if e[0] in top_map:
                src.append(top_map[e[0]])
                dst.append(bottom_map[e[1]])
    src = utils.toindex(src)
    dst = utils.toindex(dst)
    g = create_from_edges(src, dst, utype, etype, vtype, len(top_nodes), len(bottom_nodes))

    # TODO attributes
    assert node_attrs is None
    assert edge_attrs is None
    return g

def to_networkx(g, node_attrs=None, edge_attrs=None):
    """Convert to networkx graph.

    See Also
    --------
    DGLHeteroGraph.to_networkx
    """
    return g.to_networkx(node_attrs, edge_attrs)<|MERGE_RESOLUTION|>--- conflicted
+++ resolved
@@ -341,7 +341,6 @@
     # construct relation graphs
     rel_graphs = []
     for stid, etid, dtid in canonical_etids:
-        print(stid, etid, dtid)
         egrp = edge_groups[etid]
         rel_graph_src = node_invmap[src[egrp]]
         rel_graph_dst = node_invmap[dst[egrp]]
@@ -350,13 +349,8 @@
                               card=len(node_groups[stid]))
         else:
             rel_graph = bipartite((rel_graph_src, rel_graph_dst),
-<<<<<<< HEAD
-                                  ntypes[stid], etypes[etid], ntypes[dtid])
-        print(rel_graph.number_of_nodes(ntypes[stid]))
-=======
                                   ntypes[stid], etypes[etid], ntypes[dtid],
                                   card=(len(node_groups[stid]), len(node_groups[dtid])))
->>>>>>> 26d190dd
         rel_graphs.append(rel_graph)
 
     hg = hetero_from_relations(rel_graphs)
